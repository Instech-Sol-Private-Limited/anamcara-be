import { Request, Response } from 'express';
import { supabase } from '../app';
import { sendNotification } from '../sockets/emitNotification';
import {
  processAnamCoinsTransaction,
  processAccessBonusTransaction,
  recordAnamCoinsHistory,
  recordSoulPointsHistory,
} from '../services/products.service'

interface CreateDigitalAssetRequest {
  title: string;
  description: string;
  tags: string[];
  priceAnamCoins: number;
  redeemAccessBonus: boolean;
  visibility: string;
  license: string;
  assets: string[];
  thumbnail: string[];
  creatorId: string;
}

interface UpdateProductRequest {
  title?: string;
  description?: string;
  tags?: string[];
  priceAnamCoins?: number;
  redeemAccessBonus?: boolean;
  visibility?: string;
  license?: string;
  assets?: string[];
  thumbnail?: string[];
  status?: 'pending' | 'approved' | 'rejected';
}

interface PurchaseRequest {
  productId: string;
  purchaseType: 'self' | 'gift';
  recipientId?: string;
  currencyType: 'AC' | 'AB';
}

interface ResaleRequest {
  libraryItemId: string;
  newPrice: number;
  currencyType: 'AC';
}


const createDigitalAsset = async (req: Request, res: Response): Promise<void> => {
  try {
    const {
      title,
      description,
      tags,
      priceAnamCoins,
      redeemAccessBonus,
      license,
      assets,
      thumbnail,
      creatorId
    } = req.body as CreateDigitalAssetRequest;

    const { data: product, error: dbError } = await supabase
      .from('products')
      .insert({
        title,
        description,
        tags,
        price_anam_coins: priceAnamCoins,
        redeem_access_bonus: redeemAccessBonus,
        visibility: 'public',
        license,
        assets,
        thumbnail,
        creator_id: creatorId,
        status: 'pending'
      })
      .select()
      .single();

    if (dbError) {
      throw new Error(`Database error: ${dbError.message}`);
    }

    if (!product) {
      throw new Error('No product data returned from database');
    }

    res.status(201).json({
      success: true,
      message: 'Digital asset created successfully. Pending admin approval.',
      product
    });

  } catch (error: any) {
    console.error('Error creating digital asset:', error);
    res.status(500).json({
      success: false,
      message: error.message || 'Failed to create digital asset'
    });
  }
};

const getProductsByUser = async (req: Request, res: Response): Promise<void> => {
  try {
    const { userId } = req.params;

    // First, get all products for the user
    const { data: products, error: productsError } = await supabase
      .from('products')
      .select(`
        *,
        creator:profiles (
          id,
          first_name,
          last_name,
          email,
          avatar_url
        )
      `)
      .eq('creator_id', userId)
      .order('created_at', { ascending: false });

    if (productsError) {
      throw new Error(`Database error: ${productsError.message}`);
    }

    // Get active boosts for these products
    const productIds = products?.map(p => p.id) || [];
    let boostedProductsMap = new Map();

    if (productIds.length > 0) {
      const { data: boosts, error: boostsError } = await supabase
        .from('boosts')
        .select('*')
        .in('product_id', productIds)
        .gt('end_time', new Date().toISOString())
        .order('created_at', { ascending: false });

      if (boostsError) {
        console.error('Error fetching boosts:', boostsError.message);
      } else {
        // Create a map of product_id to boost data
        boosts?.forEach(boost => {
          boostedProductsMap.set(boost.product_id, boost);
        });
      }
    }
    // Enhance products with boost information
    const productsWithBoost = products?.map(product => {
      const boostData = boostedProductsMap.get(product.id);

      return {
        ...product,
        is_boosted: !!boostData,
        boost_details: boostData || null
      };
    }) || [];

    res.status(200).json({
      success: true,
      products: productsWithBoost
    });

  } catch (error: any) {
    console.error('Error fetching user products:', error);
    res.status(500).json({
      success: false,
      message: error.message || 'Failed to fetch user products'
    });
  }
};

// const getApprovedProducts = async (req: Request, res: Response): Promise<void> => {
//   try {
//     const { search, tags, sortBy = 'created_at', sortOrder = 'desc' } = req.query;
//     let query = supabase
//       .from('products')
//       .select(`
//         *,
//         creator:profiles (
//           id,
//           first_name,
//           last_name,
//           email,
//           avatar_url
//         )
//       `)
//       .eq('status', 'approved')
//       .eq('visibility', 'public')
//       .order(sortBy as string, { ascending: sortOrder === 'asc' });

//     if (search) {
//       query = query.or(`title.ilike.%${search}%,description.ilike.%${search}%`);
//     }

//     if (tags) {
//       const tagArray = (tags as string).split(',');
//       query = query.contains('tags', tagArray);
//     }

//     const { data: products, error } = await query;

//     if (error) {
//       throw new Error(`Database error: ${error.message}`);
//     }

//     const transformedProducts = products?.map(product => ({
//       ...product,
//       creator_id: product.creator?.id || product.creator_id,
//       creator: {
//         first_name: product.creator?.first_name || null,
//         last_name: product.creator?.last_name || null,
//         email: product.creator?.email || null,
//         avatar_url: product.creator?.avatar_url || null
//       }
//     })) || [];

//     res.status(200).json({
//       success: true,
//       products: transformedProducts
//     });

//   } catch (error: any) {
//     console.error('Error fetching approved products:', error);
//     res.status(500).json({
//       success: false,
//       message: error.message || 'Failed to fetch approved products'
//     });
//   }
// };

const getApprovedProducts = async (req: Request, res: Response): Promise<any> => {
  try {
    const { search, tags, sortBy = 'created_at', sortOrder = 'desc' } = req.query;
    const userId = req.user?.id;

    let baseQuery = supabase
      .from('products')
      .select(`
        *,
        creator:profiles (
          id,
          first_name,
          last_name,
          email,
          avatar_url
        )
      `)
      .eq('status', 'approved')
      .eq('visibility', 'public');

    if (search) {
      baseQuery = baseQuery.or(`title.ilike.%${search}%,description.ilike.%${search}%`);
    }

    if (tags) {
      const tagArray = (tags as string).split(',');
      baseQuery = baseQuery.contains('tags', tagArray);
    }

    const { data: allProducts, error } = await baseQuery;

    if (error) {
      throw new Error(`Database error: ${error.message}`);
    }

    if (!userId || !allProducts || allProducts.length === 0) {
      const transformedProducts = allProducts?.map(product => ({
        ...product,
        creator_id: product.creator?.id || product.creator_id,
        creator: {
          first_name: product.creator?.first_name || null,
          last_name: product.creator?.last_name || null,
          email: product.creator?.email || null,
          avatar_url: product.creator?.avatar_url || null
        }
      })) || [];

      return res.status(200).json({
        success: true,
        products: transformedProducts
      });
    }

    const { data: userPreferences } = await supabase
      .from('user_preferences')
      .select('product_keywords')
      .eq('user_id', userId)
      .single();

    const userKeywords = userPreferences?.product_keywords || {};

    const productsWithScores = allProducts.map(product => {
      const productTags = product.tags || [];
      let preferenceScore = 0;

      productTags.forEach((tag: any) => {
        const cleanTag = tag.toLowerCase().trim();
        preferenceScore += userKeywords[cleanTag] || 0;
      });

      const averageRating = product.average_rating || 0;

      const newnessScore = new Date(product.created_at).getTime();

      return {
        ...product,
        preferenceScore,
        averageRating,
        newnessScore
      };
    });

    const preferredProducts = productsWithScores
      .filter(product => product.preferenceScore > 0)
      .sort((a, b) => b.preferenceScore - a.preferenceScore);

    const topRatedProducts = productsWithScores
      .filter(product => product.averageRating > 0)
      .sort((a, b) => b.averageRating - a.averageRating);

    const newProducts = productsWithScores
      .sort((a, b) => b.newnessScore - a.newnessScore);

    const totalProducts = allProducts.length;
    const preferredCount = Math.floor(totalProducts * 0.5);
    const topRatedCount = Math.floor(totalProducts * 0.3);
    const newCount = Math.floor(totalProducts * 0.2);

    const selectedPreferred = preferredProducts.slice(0, preferredCount);
    const selectedTopRated = topRatedProducts
      .filter(product => !selectedPreferred.includes(product))
      .slice(0, topRatedCount);
    const selectedNew = newProducts
      .filter(product => !selectedPreferred.includes(product) && !selectedTopRated.includes(product))
      .slice(0, newCount);

    let finalProducts = [...selectedPreferred, ...selectedTopRated, ...selectedNew];

    if (finalProducts.length < totalProducts) {
      const remainingProducts = productsWithScores.filter(
        product => !finalProducts.includes(product)
      );
      finalProducts = [...finalProducts, ...remainingProducts.slice(0, totalProducts - finalProducts.length)];
    }

    const transformedProducts = finalProducts.map(product => ({
      id: product.id,
      created_at: product.created_at,
      title: product.title,
      description: product.description,
      tags: product.tags,
      price_anam_coins: product.price_anam_coins,
      redeem_access_bonus: product.redeem_access_bonus,
      visibility: product.visibility,
      license: product.license,
      assets: product.assets,
      thumbnail: product.thumbnail,
      status: product.status,
      creator_id: product.creator_id,
      updated_at: product.updated_at,
      average_rating: product.average_rating,
      creator: product.creator ? {
        id: product.creator.id,
        first_name: product.creator.first_name,
        last_name: product.creator.last_name,
        email: product.creator.email,
        avatar_url: product.creator.avatar_url
      } : null,
      preference_score: product.preferenceScore,
      calculated_rating: product.averageRating
    }));

    res.status(200).json({
      success: true,
      products: transformedProducts,
      metadata: {
        total: totalProducts,
        preferred: selectedPreferred.length,
        top_rated: selectedTopRated.length,
        new: selectedNew.length,
        user_has_preferences: Object.keys(userKeywords).length > 0
      }
    });

  } catch (error: any) {
    console.error('Error fetching approved products:', error);
    res.status(500).json({
      success: false,
      message: error.message || 'Failed to fetch approved products'
    });
  }
};

const getAllProductsForAdmin = async (req: Request, res: Response): Promise<void> => {
  try {
    const { status, search } = req.query;

    let query = supabase
      .from('products')
      .select(`
        *,
        creator:profiles (
          id,
          first_name,
          last_name,
          email,
          avatar_url
        )
      `)
      .order('created_at', { ascending: false });

    if (status) {
      query = query.eq('status', status);
    }

    if (search) {
      query = query.or(`title.ilike.%${search}%,description.ilike.%${search}%`);
    }

    const { data: products, error } = await query;

    if (error) {
      throw new Error(`Database error: ${error.message}`);
    }

    const transformedProducts = products?.map(product => ({
      ...product,
      creator_id: product.creator?.id || product.creator_id,
      creator: {
        first_name: product.creator?.first_name || null,
        last_name: product.creator?.last_name || null,
        email: product.creator?.email || null,
        avatar_url: product.creator?.avatar_url || null
      }
    })) || [];

    res.status(200).json({
      success: true,
      products: transformedProducts
    });

  } catch (error: any) {
    console.error('Error fetching all products for admin:', error);
    res.status(500).json({
      success: false,
      message: error.message || 'Failed to fetch products for admin'
    });
  }
};

const getProductDetails = async (req: Request, res: Response): Promise<void> => {
  try {
    const { id: productId } = req.params;

    const { data: product, error } = await supabase
      .from('products')
      .select(`
        *,
        creator:profiles (
          id,
          first_name,
          last_name,
          email,
          avatar_url
        )
      `)
      .eq('id', productId)
      .single();

    if (error) {
      throw new Error(`Database error: ${error.message}`);
    }

    if (!product) {
      res.status(404).json({
        success: false,
        message: 'Product not found'
      });
      return;
    }

    const transformedProduct = {
      ...product,
      creator_id: product.creator?.id || product.creator_id,
      creator: {
        first_name: product.creator?.first_name || null,
        last_name: product.creator?.last_name || null,
        email: product.creator?.email || null,
        avatar_url: product.creator?.avatar_url || null
      }
    };

    res.status(200).json({
      success: true,
      product: transformedProduct
    });

  } catch (error: any) {
    console.error('Error fetching product details:', error);
    res.status(500).json({
      success: false,
      message: error.message || 'Failed to fetch product details'
    });
  }
};

const updateProduct = async (req: Request, res: Response): Promise<void> => {
  try {
    const { id: productId } = req.params;
    const {
      title,
      description,
      tags,
      priceAnamCoins,
      redeemAccessBonus,  // Changed
      visibility,
      license,
      assets,
      thumbnail,  // Added
      status
    } = req.body as UpdateProductRequest;

    const userRole = req.user?.role;

    const { data: existingProduct, error: fetchError } = await supabase
      .from('products')
      .select('*')
      .eq('id', productId)
      .single();

    if (fetchError) {
      throw new Error(`Database error: ${fetchError.message}`);
    }

    if (!existingProduct) {
      res.status(404).json({
        success: false,
        message: 'Product not found'
      });
      return;
    }

    const isCreator = req.user?.id === existingProduct.creator_id;
    const isAdmin = userRole === 'admin';

    if (!isCreator && !isAdmin) {
      res.status(403).json({
        success: false,
        message: 'Unauthorized to update this product'
      });
      return;
    }

    const updateData: any = {
      title: title || existingProduct.title,
      description: description || existingProduct.description,
      tags: tags || existingProduct.tags,
      price_anam_coins: priceAnamCoins !== undefined ? priceAnamCoins : existingProduct.price_anam_coins,
<<<<<<< HEAD
      redeem_access_bonus: redeemAccessBonus !== undefined ? redeemAccessBonus : existingProduct.redeem_access_bonus,  // Changed
=======
      redeem_access_bonus: redeemAccessBonus !== undefined ? redeemAccessBonus : existingProduct.redeem_access_bonus,
>>>>>>> ccc119b0
      visibility: visibility || existingProduct.visibility,
      license: license || existingProduct.license,
      assets: assets || existingProduct.assets,
      thumbnail: thumbnail || existingProduct.thumbnail  // Added
    };

    if (isAdmin && status) {
      updateData.status = status;
    } else if (isCreator && existingProduct.status !== 'pending') {
      updateData.status = 'pending';
    }

    const { data: updatedProduct, error: updateError } = await supabase
      .from('products')
      .update(updateData)
      .eq('id', productId)
      .select()
      .single();

    if (updateError) {
      throw new Error(`Database error: ${updateError.message}`);
    }

    res.status(200).json({
      success: true,
      message: 'Product updated successfully',
      product: updatedProduct
    });

  } catch (error: any) {
    console.error('Error updating product:', error);
    res.status(500).json({
      success: false,
      message: error.message || 'Failed to update product'
    });
  }
};

const deleteProduct = async (req: Request, res: Response): Promise<void> => {
  try {
    const { id: productId } = req.params;
    const userRole = req.user?.role;

    const { data: existingProduct, error: fetchError } = await supabase
      .from('products')
      .select('*')
      .eq('id', productId)
      .single();

    if (fetchError) {
      throw new Error(`Database error: ${fetchError.message}`);
    }

    if (!existingProduct) {
      res.status(404).json({
        success: false,
        message: 'Product not found'
      });
      return;
    }

    const isCreator = req.user?.id === existingProduct.creator_id;
    const isAdmin = userRole === 'admin';

    if (!isCreator && !isAdmin) {
      res.status(403).json({
        success: false,
        message: 'Unauthorized to delete this product'
      });
      return;
    }

    const { error: deleteError } = await supabase
      .from('products')
      .delete()
      .eq('id', productId);

    if (deleteError) {
      throw new Error(`Database error: ${deleteError.message}`);
    }

    res.status(200).json({
      success: true,
      message: 'Product deleted successfully'
    });

  } catch (error: any) {
    console.error('Error deleting product:', error);
    res.status(500).json({
      success: false,
      message: error.message || 'Failed to delete product'
    });
  }
};



// -------------- Product purchase API --------------
const processPurchase = async (req: Request, res: Response): Promise<any> => {
  try {
    const userId = req.user?.id!;
    const { productId, purchaseType, recipientId, currencyType } = req.body as PurchaseRequest;

    // Validate request
    if (purchaseType === 'gift' && !recipientId) {
      return res.status(400).json({ 
        success: false, 
        message: 'Recipient ID is required for gift purchases' 
      });
    }

    if (purchaseType === 'gift' && recipientId === userId) {
      return res.status(400).json({ 
        success: false, 
        message: 'Cannot gift to yourself' 
      });
    }

    // Get product with creator profile
    const { data: product, error: productError } = await supabase
      .from('products')
      .select('*, creator:profiles(id, first_name, last_name, email, avatar_url)')
      .eq('id', productId)
      .single();

    if (productError || !product) {
      throw new Error(productError?.message || 'Product not found');
    }

    if (product.status !== 'approved') {
      return res.status(400).json({ 
        success: false, 
        message: 'Product is not available for purchase' 
      });
    }

    // Currency validation
    if (product.redeem_access_bonus && currencyType === 'AC') {
      return res.status(400).json({
        success: false,
        message: 'This product can only be purchased with Access Bonus (AB)'
      });
    }

    if (!product.redeem_access_bonus && currencyType === 'AB') {
      return res.status(400).json({
        success: false,
        message: 'This product can only be purchased with Anam Coins (AC)'
      });
    }

    const price = product.price_anam_coins;
    const finalRecipientId = purchaseType === 'gift' ? recipientId : userId;

    // Get buyer and recipient profiles
    const { data: buyerProfile } = await supabase
      .from('profiles')
      .select('id, first_name, last_name, email')
      .eq('id', userId)
      .single();

    if (!buyerProfile) {
      throw new Error('Buyer profile not found');
    }

    const buyerName = `${buyerProfile.first_name} ${buyerProfile.last_name}`.trim();

    // Process payment (AC or AB)
    if (currencyType === 'AC') {
      await processAnamCoinsTransaction(userId, price);
      await recordAnamCoinsHistory({
        userId,
        coinsSpent: price,
        transactionType: purchaseType === 'gift' ? 'gift' : 'purchase',
        description: `Purchased "${product.title}" ${purchaseType === 'gift' ? 'as gift' : ''}`
      });
    } else {
      const spAmount = price * 100;
      await processAccessBonusTransaction(userId, spAmount);
      await recordSoulPointsHistory({
        userId,
        pointsSpent: spAmount,
        action: 'product_purchase',
        description: `Purchased "${product.title}" using ${price} AB (${spAmount} SP)`
      });
    }
    // Create transaction records
    const transactionDate = new Date().toISOString();

    // 1. Create buyer's transaction (purchase or gift)
    const buyerTransactionType = purchaseType === 'gift' ? 'gift' : 'purchase';
    const { data: buyerTransaction, error: buyerTxError } = await supabase
      .from('product_transactions')
      .insert({
        product_id: productId,
        buyer_id: userId,
        recipient_id: finalRecipientId,
        transaction_type: buyerTransactionType,
        amount: price,
        currency_type: currencyType,
        status: 'completed',
        metadata: {
          product_name: product.title,
          product_image: product.cover_image_url,
          purchase_type: purchaseType,
          is_owner: false
        }
      })
      .select()
      .single();

    if (buyerTxError || !buyerTransaction) {
      throw new Error(buyerTxError?.message || 'Failed to create buyer transaction record');
    }

    // 2. Create seller's transaction (if not self-purchase)
    if (product.creator && product.creator.id !== userId) {
      const { error: sellerTxError } = await supabase
        .from('product_transactions')
        .insert({
          product_id: productId,
          buyer_id: userId,
          recipient_id: product.creator.id,
          transaction_type: 'sale',
          amount: price,
          currency_type: currencyType,
          status: 'completed',
          metadata: {
            product_name: product.title,
            product_image: product.cover_image_url,
            buyer_name: buyerName,
            purchase_type: purchaseType,
            is_owner: true
          },
          related_transaction_id: buyerTransaction.id
        });

      if (sellerTxError) {
        console.error('Failed to create seller transaction:', sellerTxError);
      }

      // Update seller's balance
      if (currencyType === 'AC') {
        await supabase.rpc('increment_anam_coins', {
          user_id: product.creator.id,
          amount: price
        });
        await recordAnamCoinsHistory({
          userId: product.creator.id,
          coinsEarned: price,
          transactionType: 'product_sale',
          description: `Sold "${product.title}" to ${buyerName}`
        });
      } else {
        const spAmount = price * 100;
        await supabase.rpc('increment_soul_points', {
          user_id: product.creator.id,
          amount: spAmount
        });
        await recordSoulPointsHistory({
          userId: product.creator.id,
          pointsEarned: spAmount,
          action: 'product_sale',
          description: `Sold "${product.title}" for ${spAmount} SP`
        });
      }
    }

    // Add to library
    const { error: libraryError } = await supabase
      .from('my_library')
      .insert({
        user_id: finalRecipientId,
        product_id: productId,
        transaction_id: buyerTransaction.id,
        license_type: product.license,
      });

    if (libraryError) {
      throw new Error(libraryError.message);
    }

    // Handle notifications
    if (purchaseType === 'gift' && recipientId) {
      // Get recipient profile
      const { data: recipientProfile } = await supabase
        .from('profiles')
        .select('id, first_name, last_name, email')
        .eq('id', recipientId)
        .single();

      if (recipientProfile) {
        const recipientName = `${recipientProfile.first_name} ${recipientProfile.last_name}`.trim();
        await sendNotification({
          recipientUserId: recipientId,
          recipientEmail: recipientProfile.email,
          threadId: null,
          actorUserId: userId,
          message: `You received a gift: "${product.title}" from ${buyerName}`,
          type: 'gift_received',
          metadata: {
            product_id: productId,
            product_title: product.title,
            transaction_id: buyerTransaction.id
          }
        });
      }

      // Notify creator if different from buyer
      if (product.creator && product.creator.id !== userId) {
        const creatorName = `${product.creator.first_name} ${product.creator.last_name}`.trim();
        await sendNotification({
          recipientUserId: product.creator.id,
          recipientEmail: product.creator.email,
          threadId: null,
          actorUserId: userId,
          message: `Your product "${product.title}" was gifted to ${recipientProfile ? creatorName : 'another user'}`,
          type: 'product_gifted',
          metadata: {
            product_id: productId,
            buyer_id: userId,
            recipient_id: recipientId
          }
        });
      }
    } else if (product.creator && product.creator.id !== userId) {
      // Notify creator for direct purchase
      const creatorName = `${product.creator.first_name} ${product.creator.last_name}`.trim();
      await sendNotification({
        recipientUserId: product.creator.id,
        recipientEmail: product.creator.email,
        threadId: null,
        actorUserId: userId,
        message: `Your product "${product.title}" was purchased by ${buyerName}`,
        type: 'product_sold',
        metadata: {
          product_id: productId,
          buyer_id: userId
        }
      });
    }

    return res.status(200).json({
      success: true,
      message: 'Purchase completed successfully',
      transaction: buyerTransaction,
      addedToLibrary: true
    });

  } catch (error: any) {
    console.error('Error processing purchase:', error);
    return res.status(500).json({
      success: false,
      message: error.message || 'Failed to process purchase'
    });
  }
};

const getMyLibraryProducts = async (req: Request, res: Response): Promise<any> => {
  try {
    const userId = req.user?.id;
    if (!userId) {
      res.status(401).json({ success: false, message: 'Unauthorized' });
      return;
    }

    const { data: libraryItems, error: libraryError } = await supabase
      .from('my_library')
      .select(`
        *,
        product:products (
          *,
          creator:profiles (
            id,
            first_name,
            last_name,
            avatar_url
          )
        ),
        transaction:product_transactions (
          id,
          created_at,
          amount,
          currency_type,
          transaction_type
        )
      `)
      .eq('user_id', userId)
      .order('created_at', { ascending: false });

    if (libraryError) {
      throw new Error(libraryError.message);
    }

    // Transform the data for better frontend consumption
    const transformedItems = libraryItems?.map(item => ({
      id: item.id,
      product: {
        ...item.product,
        creator: item.product?.creator || null
      },
      transaction: item.transaction,
      licenseType: item.license_type,
      isResold: item.is_resold,
      availableForResale: item.available_for_resale,
      acquiredAt: item.created_at
    })) || [];

    res.status(200).json({
      success: true,
      items: transformedItems
    });

  } catch (error: any) {
    console.error('Error fetching library items:', error);
    res.status(500).json({
      success: false,
      message: error.message || 'Failed to fetch library items'
    });
  }
};

const initiateResale = async (req: Request, res: Response): Promise<any> => {
  try {
    const userId = req.user?.id;
    if (!userId) {
      res.status(401).json({ success: false, message: 'Unauthorized' });
      return;
    }

    const { libraryItemId, newPrice, currencyType } = req.body as ResaleRequest;

    // Validate currency type
    if (currencyType !== 'AC') {
      res.status(400).json({
        success: false,
        message: 'Resales can only be done with Anam Coins (AC)'
      });
      return;
    }

    // Get library item details
    const { data: libraryItem, error: fetchError } = await supabase
      .from('my_library')
      .select(`
        *,
        product:products (
          *,
          creator:profiles (
            id
          )
        ),
        transaction:product_transactions (
          *
        )
      `)
      .eq('id', libraryItemId)
      .eq('user_id', userId)
      .single();

    if (fetchError || !libraryItem) {
      throw new Error(fetchError?.message || 'Library item not found');
    }

    // Check if item can be resold
    if (!libraryItem.available_for_resale) {
      res.status(400).json({
        success: false,
        message: 'This item cannot be resold'
      });
      return;
    }

    // Check if price is valid
    if (newPrice <= 0) {
      res.status(400).json({
        success: false,
        message: 'Invalid resale price'
      });
      return;
    }

    // Update library item to mark as available for resale
    const { error: updateError } = await supabase
      .from('my_library')
      .update({
        available_for_resale: true,
        updated_at: new Date().toISOString()
      })
      .eq('id', libraryItemId);

    if (updateError) {
      throw new Error(updateError.message);
    }

    res.status(200).json({
      success: true,
      message: 'Item listed for resale successfully',
      libraryItemId,
      newPrice
    });

  } catch (error: any) {
    console.error('Error initiating resale:', error);
    res.status(500).json({
      success: false,
      message: error.message || 'Failed to initiate resale'
    });
  }
};

const completeResale = async (req: Request, res: Response): Promise<any> => {
  try {
    const userId = req.user?.id;
    if (!userId) {
      res.status(401).json({ success: false, message: 'Unauthorized' });
      return;
    }

    const { libraryItemId, buyerId } = req.body;

    // Get library item details
    const { data: libraryItem, error: fetchError } = await supabase
      .from('my_library')
      .select(`
        *,
        product:products (
          *,
          creator:profiles (
            id
          )
        ),
        transaction:product_transactions (
          *
        )
      `)
      .eq('id', libraryItemId)
      .eq('user_id', userId)
      .single();

    if (fetchError || !libraryItem) {
      throw new Error(fetchError?.message || 'Library item not found');
    }

    // Check if item is available for resale
    if (!libraryItem.available_for_resale) {
      res.status(400).json({
        success: false,
        message: 'This item is not available for resale'
      });
      return;
    }

    // Get resale price (stored in the library item or product)
    const resalePrice = libraryItem.product?.price_anam_coins || 0;

    // Process payment from buyer to seller
    await processAnamCoinsTransaction(buyerId, resalePrice);

    // Credit seller (original owner)
    const { data: sellerAnamCoins, error: sellerFetchError } = await supabase
      .from('anamcoins')
      .select('*')
      .eq('user_id', userId)
      .single();

    if (sellerFetchError || !sellerAnamCoins) {
      throw new Error(sellerFetchError?.message || 'Seller Anam Coins account not found');
    }

    const { error: creditError } = await supabase
      .from('anamcoins')
      .update({
        available_coins: sellerAnamCoins.available_coins + resalePrice,
        updated_at: new Date().toISOString()
      })
      .eq('user_id', userId);

    if (creditError) {
      throw new Error(creditError.message);
    }

    // Create resale transaction
    const { data: transaction, error: transactionError } = await supabase
      .from('product_transactions')
      .insert({
        product_id: libraryItem.product_id,
        buyer_id: buyerId,
        recipient_id: buyerId, // Resale is always direct to buyer
        transaction_type: 'resale',
        amount: resalePrice,
        currency_type: 'AC',
        status: 'completed',
        resale_original_transaction_id: libraryItem.transaction_id,
        resale_price: resalePrice
      })
      .select()
      .single();

    if (transactionError || !transaction) {
      throw new Error(transactionError?.message || 'Failed to create resale transaction');
    }

    // Add to buyer's library
    const { error: buyerLibraryError } = await supabase
      .from('my_library')
      .insert({
        user_id: buyerId,
        product_id: libraryItem.product_id,
        transaction_id: transaction.id,
        license_type: libraryItem.product?.license || 'personal'
      });

    if (buyerLibraryError) {
      throw new Error(buyerLibraryError.message);
    }

    // Mark original item as resold
    const { error: markResoldError } = await supabase
      .from('my_library')
      .update({
        is_resold: true,
        resale_transaction_id: transaction.id,
        available_for_resale: false,
        updated_at: new Date().toISOString()
      })
      .eq('id', libraryItemId);

    if (markResoldError) {
      throw new Error(markResoldError.message);
    }

    res.status(200).json({
      success: true,
      message: 'Resale completed successfully',
      transaction
    });

  } catch (error: any) {
    console.error('Error completing resale:', error);
    res.status(500).json({
      success: false,
      message: error.message || 'Failed to complete resale'
    });
  }
};


// -------------- Product reviews API --------------

const getProductReviews = async (req: Request, res: Response): Promise<any> => {
  try {
    const { productId } = req.params;
    const { page = 1, limit = 10, sortBy = 'created_at', order = 'desc' } = req.query;

    const offset = (Number(page) - 1) * Number(limit);

    const { data: reviews, error: reviewsError, count } = await supabase
      .from('reviews')
      .select(`
      id,
      rating,
      title,
      comment,
      helpful_count,
      unhelpful_count,
      created_at,
      updated_at,
      user:profiles(
        id,
        first_name,
        last_name,
        avatar_url
      )
    `, { count: 'exact' })
      .eq('product_id', productId)
      .eq('status', 'active')
      .order(sortBy as string, { ascending: order === 'asc' })
      .range(offset, offset + Number(limit) - 1);

    if (reviewsError) {
      return res.status(500).json({
        success: false,
        message: 'Failed to fetch reviews',
        error: reviewsError.message
      });
    }

    // Get review statistics
    const { data: stats, error: statsError } = await supabase
      .from('product_review_stats')
      .select('*')
      .eq('product_id', productId)
      .single();

    if (statsError && statsError.code !== 'PGRST116') {
      return res.status(500).json({
        success: false,
        message: 'Failed to fetch review statistics',
        error: statsError.message
      });
    }

    // Format reviews data
    const formattedReviews = reviews?.map((review: any) => ({
      id: review.id,
      rating: parseFloat(review.rating),
      title: review.title,
      comment: review.comment,
      helpful: review.helpful_count,
      unhelpful: review.unhelpful_count,
      date: review.created_at,
      user: {
        id: review.user?.id,
        name: review.user
          ? `${review.user.first_name || ''} ${review.user.last_name || ''}`.trim()
          : 'Anonymous',
        avatar: review.user?.avatar_url || null
      }
    })) || [];

    const reviewStats = stats ? {
      totalReviews: stats.total_reviews,
      averageRating: parseFloat(stats.average_rating),
      ratingDistribution: {
        5: stats.five_star_count,
        4: stats.four_star_count,
        3: stats.three_star_count,
        2: stats.two_star_count,
        1: stats.one_star_count
      }
    } : {
      totalReviews: 0,
      averageRating: 0,
      ratingDistribution: { 5: 0, 4: 0, 3: 0, 2: 0, 1: 0 }
    };

    res.json({
      success: true,
      data: {
        reviews: formattedReviews,
        statistics: reviewStats,
        pagination: {
          currentPage: Number(page),
          totalPages: Math.ceil((count || 0) / Number(limit)),
          totalItems: count || 0,
          itemsPerPage: Number(limit)
        }
      }
    });

  } catch (error: any) {
    console.error('Error fetching product reviews:', error);
    res.status(500).json({
      success: false,
      message: 'Internal server error',
      error: error.message
    });
  }
};

const createReview = async (req: Request, res: Response): Promise<any> => {
  try {
    const { productId } = req.params;
    const { rating, title, comment } = req.body;
    const userId = req.user?.id;

    if (!userId) {
      return res.status(401).json({
        success: false,
        message: 'Authentication required'
      });
    }

    // Validation
    if (!rating || !title || !comment) {
      return res.status(400).json({
        success: false,
        message: 'Rating, title, and comment are required'
      });
    }

    if (rating < 0.5 || rating > 5 || (rating * 2) !== Math.floor(rating * 2)) {
      return res.status(400).json({
        success: false,
        message: 'Rating must be between 0.5 and 5 in 0.5 increments'
      });
    }

    if (title.length > 200) {
      return res.status(400).json({
        success: false,
        message: 'Title must be 200 characters or less'
      });
    }

    const { data: product, error: productError } = await supabase
      .from('products')
      .select('id')
      .eq('id', productId)
      .single();

    if (productError || !product) {
      return res.status(404).json({
        success: false,
        message: 'Product not found'
      });
    }

    const { data: existingReview, error: existingError } = await supabase
      .from('reviews')
      .select('id')
      .eq('product_id', productId)
      .eq('user_id', userId)
      .eq('status', 'active')
      .single();

    if (existingError && existingError.code !== 'PGRST116') {
      return res.status(500).json({
        success: false,
        message: 'Failed to check existing reviews',
        error: existingError.message
      });
    }

    if (existingReview) {
      return res.status(400).json({
        success: false,
        message: 'You have already reviewed this product'
      });
    }

    // Create the review
    const { data: newReview, error: createError } = await supabase
      .from('reviews')
      .insert({
        product_id: productId,
        user_id: userId,
        rating,
        title: title.trim(),
        comment: comment.trim()
      })
      .select(`
                id,
                rating,
                title,
                comment,
                helpful_count,
                unhelpful_count,
                created_at,
                user:profiles(
                    id,
                    first_name,
                    last_name,
                    avatar_url
                )
            `)
      .single();

    if (createError) {
      return res.status(500).json({
        success: false,
        message: 'Failed to create review',
        error: createError.message
      });
    }

    const formattedReview = {
      id: newReview.id,
      rating: parseFloat(newReview.rating),
      title: newReview.title,
      comment: newReview.comment,
      helpful: newReview.helpful_count,
      unhelpful: newReview.unhelpful_count,
      date: newReview.created_at,
      user: {
        id: (newReview as any).user?.id,
        name: newReview.user ? `${(newReview as any).first_name || ''} ${(newReview as any).last_name || ''}`.trim() : 'Anonymous',
        avatar: (newReview as any).avatar_url || null
      }
    };

    res.status(201).json({
      success: true,
      message: 'Review created successfully',
      data: formattedReview
    });

  } catch (error: any) {
    console.error('Error creating review:', error);
    res.status(500).json({
      success: false,
      message: 'Internal server error',
      error: error.message
    });
  }
};

const updateReview = async (req: Request, res: Response): Promise<any> => {
  try {
    const { reviewId } = req.params;
    const { rating, title, comment } = req.body;
    const userId = req.user?.id!;

    if (rating !== undefined && (rating < 0.5 || rating > 5 || (rating * 2) !== Math.floor(rating * 2))) {
      return res.status(400).json({
        success: false,
        message: 'Rating must be between 0.5 and 5 in 0.5 increments'
      });
    }

    if (title !== undefined && title.length > 200) {
      return res.status(400).json({
        success: false,
        message: 'Title must be 200 characters or less'
      });
    }

    const { data: existingReview, error: checkError } = await supabase
      .from('reviews')
      .select('id, user_id')
      .eq('id', reviewId)
      .eq('status', 'active')
      .single();

    if (checkError || !existingReview) {
      return res.status(404).json({
        success: false,
        message: 'Review not found'
      });
    }

    if (existingReview.user_id !== userId) {
      return res.status(403).json({
        success: false,
        message: 'You can only update your own reviews'
      });
    }

    // Build update object
    const updateData: any = { updated_at: new Date().toISOString() };
    if (rating !== undefined) updateData.rating = rating;
    if (title !== undefined) updateData.title = title.trim();
    if (comment !== undefined) updateData.comment = comment.trim();

    // Update the review
    const { data: updatedReview, error: updateError } = await supabase
      .from('reviews')
      .update(updateData)
      .eq('id', reviewId)
      .select(`
        id,
        rating,
        title,
        comment,
        helpful_count,
        unhelpful_count,
        created_at,
        updated_at,
        user:profiles(
          id,
          first_name,
          last_name,
          avatar_url
        )
      `)
      .single();

    if (updateError) {
      return res.status(500).json({
        success: false,
        message: 'Failed to update review',
        error: updateError.message
      });
    }

    const formattedReview = {
      id: updatedReview.id,
      rating: parseFloat(updatedReview.rating),
      title: updatedReview.title,
      comment: updatedReview.comment,
      helpful: updatedReview.helpful_count,
      unhelpful: updatedReview.unhelpful_count,
      date: updatedReview.created_at,
      user: {
        id: (updatedReview as any).user?.id,
        name: (updatedReview as any).user
          ? `${(updatedReview as any).user.first_name || ''} ${(updatedReview as any).user.last_name || ''}`.trim()
          : 'Anonymous',
        avatar: (updatedReview as any).user?.avatar_url || null
      }
    };

    res.json({
      success: true,
      message: 'Review updated successfully',
      data: formattedReview
    });

  } catch (error: any) {
    console.error('Error updating review:', error);
    res.status(500).json({
      success: false,
      message: 'Internal server error',
      error: error.message
    });
  }
};

const deleteReview = async (req: Request, res: Response): Promise<any> => {
  try {
    const { reviewId } = req.params;
    const userId = req.user?.id;

    if (!userId) {
      return res.status(401).json({
        success: false,
        message: 'Authentication required'
      });
    }

    // Check if review exists and belongs to user
    const { data: existingReview, error: checkError } = await supabase
      .from('reviews')
      .select('id, user_id')
      .eq('id', reviewId)
      .eq('status', 'active')
      .single();

    if (checkError || !existingReview) {
      return res.status(404).json({
        success: false,
        message: 'Review not found'
      });
    }

    if (existingReview.user_id !== userId) {
      return res.status(403).json({
        success: false,
        message: 'You can only delete your own reviews'
      });
    }

    // Soft delete the review
    const { error: deleteError } = await supabase
      .from('reviews')
      .update({ status: 'deleted', updated_at: new Date().toISOString() })
      .eq('id', reviewId);

    if (deleteError) {
      return res.status(500).json({
        success: false,
        message: 'Failed to delete review',
        error: deleteError.message
      });
    }

    res.json({
      success: true,
      message: 'Review deleted successfully'
    });

  } catch (error: any) {
    console.error('Error deleting review:', error);
    res.status(500).json({
      success: false,
      message: 'Internal server error',
      error: error.message
    });
  }
};

const voteOnReview = async (req: Request, res: Response): Promise<any> => {
  try {
    const { reviewId } = req.params;
    const { voteType } = req.body;
    const userId = req.user?.id;

    if (!userId) {
      return res.status(401).json({
        success: false,
        message: 'Authentication required'
      });
    }

    if (!['helpful', 'unhelpful'].includes(voteType)) {
      return res.status(400).json({
        success: false,
        message: 'Vote type must be either "helpful" or "unhelpful"'
      });
    }

    // Check if review exists
    const { data: review, error: reviewError } = await supabase
      .from('reviews')
      .select('id, user_id')
      .eq('id', reviewId)
      .eq('status', 'active')
      .single();

    if (reviewError || !review) {
      return res.status(404).json({
        success: false,
        message: 'Review not found'
      });
    }

    // Prevent users from voting on their own reviews
    if (review.user_id === userId) {
      return res.status(400).json({
        success: false,
        message: 'You cannot vote on your own review'
      });
    }

    // Check if user has already voted
    const { data: existingVote, error: voteError } = await supabase
      .from('review_votes')
      .select('id, vote_type')
      .eq('review_id', reviewId)
      .eq('user_id', userId)
      .single();

    if (voteError && voteError.code !== 'PGRST116') {
      return res.status(500).json({
        success: false,
        message: 'Failed to check existing vote',
        error: voteError.message
      });
    }

    let result;

    if (existingVote) {
      if (existingVote.vote_type === voteType) {
        // Remove the vote if same type
        const { error: deleteError } = await supabase
          .from('review_votes')
          .delete()
          .eq('id', existingVote.id);

        if (deleteError) {
          return res.status(500).json({
            success: false,
            message: 'Failed to remove vote',
            error: deleteError.message
          });
        }

        result = { action: 'removed', voteType };
      } else {
        // Update to new vote type
        const { error: updateError } = await supabase
          .from('review_votes')
          .update({ vote_type: voteType })
          .eq('id', existingVote.id);

        if (updateError) {
          return res.status(500).json({
            success: false,
            message: 'Failed to update vote',
            error: updateError.message
          });
        }

        result = { action: 'updated', voteType };
      }
    } else {
      // Create new vote
      const { error: createError } = await supabase
        .from('review_votes')
        .insert({
          review_id: reviewId,
          user_id: userId,
          vote_type: voteType
        });

      if (createError) {
        return res.status(500).json({
          success: false,
          message: 'Failed to create vote',
          error: createError.message
        });
      }

      result = { action: 'created', voteType };
    }

    // Get updated vote counts
    const { data: updatedReview, error: fetchError } = await supabase
      .from('reviews')
      .select('helpful_count, unhelpful_count')
      .eq('id', reviewId)
      .single();

    if (fetchError) {
      return res.status(500).json({
        success: false,
        message: 'Failed to fetch updated counts',
        error: fetchError.message
      });
    }

    res.json({
      success: true,
      message: `Vote ${result.action} successfully`,
      data: {
        helpful: updatedReview.helpful_count,
        unhelpful: updatedReview.unhelpful_count,
        action: result.action,
        voteType: result.voteType
      }
    });

  } catch (error: any) {
    console.error('Error voting on review:', error);
    res.status(500).json({
      success: false,
      message: 'Internal server error',
      error: error.message
    });
  }
};

const getUserReviews = async (req: Request, res: Response): Promise<any> => {
  try {
    const userId = req.user?.id;
    const { page = 1, limit = 10 } = req.query;

    if (!userId) {
      return res.status(401).json({
        success: false,
        message: 'Authentication required'
      });
    }

    const offset = (Number(page) - 1) * Number(limit);

    const { data: reviews, error: reviewsError, count } = await supabase
      .from('reviews')
      .select(`
                id,
                rating,
                title,
                comment,
                helpful_count,
                unhelpful_count,
                created_at,
                updated_at,
                product:products(
                    id,
                    title,
                    thumbnail
                )
            `, { count: 'exact' })
      .eq('user_id', userId)
      .eq('status', 'active')
      .order('created_at', { ascending: false })
      .range(offset, offset + Number(limit) - 1);

    if (reviewsError) {
      return res.status(500).json({
        success: false,
        message: 'Failed to fetch user reviews',
        error: reviewsError.message
      });
    }

    const formattedReviews = reviews?.map(review => ({
      id: review.id,
      rating: parseFloat(review.rating),
      title: review.title,
      comment: review.comment,
      helpful: review.helpful_count,
      unhelpful: review.unhelpful_count,
      date: review.created_at,
      product: {
        id: review.product[0]?.id,
        title: review.product[0]?.title,
        thumbnail: review.product[0]?.thumbnail?.[0] || null
      }
    })) || [];

    res.json({
      success: true,
      data: {
        reviews: formattedReviews,
        pagination: {
          currentPage: Number(page),
          totalPages: Math.ceil((count || 0) / Number(limit)),
          totalItems: count || 0,
          itemsPerPage: Number(limit)
        }
      }
    });

  } catch (error: any) {
    console.error('Error fetching user reviews:', error);
    res.status(500).json({
      success: false,
      message: 'Internal server error',
      error: error.message
    });
  }
};

// -------------- Product boost or promotion--------------
const createBoost = async (req: Request, res: Response): Promise<any> => {
  try {
    const userId = req.user?.id!;
    const { product_id, boost_type, boost_percentage, boost_duration, boost_cost } = req.body;

    if (!userId) {
      return res.status(401).json({ error: 'Authentication required' });
    }

    // Use Supabase's transaction capability
    const { data: result, error: transactionError } = await supabase.rpc('create_boost_transaction', {
      p_user_id: userId,
      p_product_id: product_id,
      p_boost_type: boost_type,
      p_boost_percentage: boost_percentage,
      p_boost_duration: boost_duration,
      p_boost_cost: boost_cost
    });

    if (transactionError) {
      return res.status(500).json({ error: 'Failed to create boost: ' + transactionError.message });
    }

    if (result && result.error) {
      const statusCode = result.error.includes('Insufficient') ? 400 : 404;
      return res.status(statusCode).json({ error: result.error });
    }

    res.status(201).json({
      success: true,
      message: 'Boost created successfully',
      data: result
    });
  } catch (error: any) {
    console.error('Error creating boost:', error);
    res.status(500).json({
      success: false,
      error: 'Internal server error',
      message: error.message
    });
  }
};

const getActiveBoosts = async (req: Request, res: Response): Promise<any> => {
  try {
    const { productId } = req.params;

    const { data: boosts, error } = await supabase
      .rpc('get_active_boosts', { product_id: productId });

    if (error) {
      return res.status(500).json({ error: 'Failed to fetch boosts' });
    }

    res.json({ boosts });
  } catch (error) {
    console.error('Error fetching boosts:', error);
    res.status(500).json({ error: 'Internal server error' });
  }
};

const getUserBoosts = async (req: Request, res: Response): Promise<any> => {
  try {
    const userId = req.user?.id;

    const { data: boosts, error } = await supabase
      .from('boosts')
      .select(`
        *,
        product:products(
          id,
          title,
          thumbnail
        )
      `)
      .eq('user_id', userId)
      .order('created_at', { ascending: false });

    if (error) {
      return res.status(500).json({ error: 'Failed to fetch user boosts' });
    }

    res.json({ boosts });
  } catch (error) {
    console.error('Error fetching user boosts:', error);
    res.status(500).json({ error: 'Internal server error' });
  }
};

const getMarketplaceBoosts = async (req: Request, res: Response): Promise<any> => {
  try {
    const { limit = 20, offset = 0 } = req.query;

    const { data: boosts, error } = await supabase
      .from('boosts')
      .select(`
        *,
        product:products(
          id,
          title,
          category,
          price_anam_coins,
          status,
          thumbnail,
          user_id,
          user:profiles(
            id,
            username,
            avatar_url
          )
        )
      `)
      .eq('status', 'active')
      .gt('end_time', new Date().toISOString())
      .order('created_at', { ascending: false })
      .range(Number(offset), Number(offset) + Number(limit) - 1);

    if (error) {
      return res.status(500).json({ error: 'Failed to fetch marketplace boosts' });
    }

    res.json({ boosts });
  } catch (error) {
    console.error('Error fetching marketplace boosts:', error);
    res.status(500).json({ error: 'Internal server error' });
  }
};

const getActiveFeaturedProducts = async (req: Request, res: Response): Promise<any> => {
  try {
    const now = new Date().toISOString();

    const { error: expireError } = await supabase
      .from("boosts")
      .update({ status: "expired" })
      .lte("end_time", now)
      .neq("status", "expired");

    if (expireError) {
      console.error("Error expiring boosts:", expireError);
    }

    const { data: boostedProducts, error } = await supabase
      .from("products")
      .select(`
        *,
        creator:profiles (
          id,
          first_name,
          last_name,
          email,
          avatar_url
        ),
        boosts!inner (
          id,
          end_time
        )
      `)
      .eq("status", "approved")
      .gt("boosts.end_time", now)
      .order("created_at", { ascending: false });

    if (error) {
      console.error("Error fetching boosted products:", error);
      return res.status(500).json({ success: false, error: "Failed to fetch featured products" });
    }

    // 3. Attach flags
    const featuredProducts =
      boostedProducts?.map((product) => ({
        ...product,
        featured: true,
        is_boosted: true,
      })) || [];

    res.status(200).json({
      success: true,
      products: featuredProducts,
      count: featuredProducts.length,
    });
  } catch (error: any) {
    console.error("Error fetching featured products:", error);
    res.status(500).json({
      success: false,
      message: error.message || "Internal server error",
    });
  }
};

export {
  createDigitalAsset,
  getProductsByUser,
  getApprovedProducts,
  getAllProductsForAdmin,
  getProductDetails,
  updateProduct,
  deleteProduct,

  // purchase
  processPurchase,
  getMyLibraryProducts,
  initiateResale,
  completeResale,
  voteOnReview,
  getUserReviews,

  // rating and reviews
  getProductReviews,
  createReview,
  updateReview,
  deleteReview,

  // boost products
  createBoost,
  getActiveFeaturedProducts,
  getActiveBoosts,
  getUserBoosts,
  getMarketplaceBoosts,
};<|MERGE_RESOLUTION|>--- conflicted
+++ resolved
@@ -560,11 +560,7 @@
       description: description || existingProduct.description,
       tags: tags || existingProduct.tags,
       price_anam_coins: priceAnamCoins !== undefined ? priceAnamCoins : existingProduct.price_anam_coins,
-<<<<<<< HEAD
-      redeem_access_bonus: redeemAccessBonus !== undefined ? redeemAccessBonus : existingProduct.redeem_access_bonus,  // Changed
-=======
       redeem_access_bonus: redeemAccessBonus !== undefined ? redeemAccessBonus : existingProduct.redeem_access_bonus,
->>>>>>> ccc119b0
       visibility: visibility || existingProduct.visibility,
       license: license || existingProduct.license,
       assets: assets || existingProduct.assets,

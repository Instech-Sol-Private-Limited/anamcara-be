import express from 'express';
import cors from 'cors';
import dotenv from 'dotenv';
import { authMiddleware } from './middleware/auth.middleware';
import { createClient } from '@supabase/supabase-js';
import { OpenAI } from 'openai';
import conversationRoutes from './routes/conversation.routes';
import chatRoutes from './routes/chat.routes';
import authRoutes from './routes/auth.routes';
import blogRoutes from './routes/blog.routes';
import categoryRoutes from './routes/threadcategory.routes';
import threadsRoutes from './routes/threads.routes';
import profileRoutes from './routes/profile.routes';

dotenv.config();

const app = express();
const PORT = process.env.PORT || 3001;

if (!process.env.SUPABASE_URL || !process.env.SUPABASE_SERVICE_KEY || !process.env.OPENAI_API_KEY) {
  console.error('Missing required environment variables');
  process.exit(1);
}

export const supabase = createClient(
  process.env.SUPABASE_URL!,
  process.env.SUPABASE_SERVICE_KEY!
);

(async () => {
  if (supabase) {
    console.log('Supabase connection successfully');
  } else {
    console.error('Failed to connect to Supabase')
  }
})();

export const openai = new OpenAI({
  apiKey: process.env.OPENAI_API_KEY
});

app.use(cors({
<<<<<<< HEAD
  origin: ['http://localhost:5173', 'http://localhost:3000','http://localhost:5174', '*'],
=======
  origin: ['http://localhost:5173', 'http://localhost:3001', '*'],
>>>>>>> 90e61c93
  methods: ['GET', 'POST', 'PUT', 'DELETE', 'OPTIONS'],
  allowedHeaders: ['Content-Type', 'Authorization'],
}));

app.use(express.json());

app.get('/', (req, res) => {
  res.status(200).send(`
      <h2 style="padding: 20px; text-align: center;">Server is running...</h2>
  `);
});

app.use('/api/conversations', authMiddleware, conversationRoutes);
app.use('/api/chat', authMiddleware, chatRoutes);
app.use('/api/auth', authRoutes);
app.use('/api/blogs', blogRoutes);
app.use('/api/categories', categoryRoutes);
app.use('/api/threads', threadsRoutes);
app.use('/api/profiles', profileRoutes);


app.listen(PORT,'0.0.0.0', () => {
  console.log(`Server running on port http://localhost:${PORT}`);
});<|MERGE_RESOLUTION|>--- conflicted
+++ resolved
@@ -40,11 +40,7 @@
 });
 
 app.use(cors({
-<<<<<<< HEAD
-  origin: ['http://localhost:5173', 'http://localhost:3000','http://localhost:5174', '*'],
-=======
   origin: ['http://localhost:5173', 'http://localhost:3001', '*'],
->>>>>>> 90e61c93
   methods: ['GET', 'POST', 'PUT', 'DELETE', 'OPTIONS'],
   allowedHeaders: ['Content-Type', 'Authorization'],
 }));
@@ -66,6 +62,10 @@
 app.use('/api/profiles', profileRoutes);
 
 
-app.listen(PORT,'0.0.0.0', () => {
+app.listen(PORT, () => {
   console.log(`Server running on port http://localhost:${PORT}`);
-});+});
+
+// app.listen(PORT,'0.0.0.0', () => {
+//   console.log(`Server running on port http://localhost:${PORT}`);
+// });
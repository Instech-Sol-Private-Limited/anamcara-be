--- conflicted
+++ resolved
@@ -1,4 +1,5 @@
 import { supabase } from '../app';
+import { searchAllContent } from '../controllers/soulStories/soulStories.controlller';
 
 export const soulStoriesServices = {
   createStory: async (storyData: any,episodes:any[]=[], userId: string) => {
@@ -299,7 +300,6 @@
       console.error('Error in deleteStory service:', error);
       throw error; // Re-throw to be handled by controller
     }
-<<<<<<< HEAD
   },
   purchaseContent: async (userId: string, storyId: string, contentData: Array<{type: 'page' | 'episode', identifier: string | number, coins: number}>) => {
     try {
@@ -319,10 +319,8 @@
       // Process each content item
       contentData.forEach(item => {
         if (item.type === 'page') {
-          const pageNum = typeof item.identifier === 'number' ? item.identifier : parseInt(item.identifier);
-          if (pageNum > currentHighestPage) {
-            currentHighestPage = pageNum;
-          }
+          // For pages, increment the highest page access by 1 for each page purchased
+          currentHighestPage += 1;
         } else if (item.type === 'episode') {
           if (!currentEpisodes.includes(item.identifier)) {
             currentEpisodes.push(item.identifier);
@@ -588,9 +586,138 @@
       console.error('Error fetching user revenue:', error);
       throw error;
     }
-=======
->>>>>>> 0660d0ef
+  }, 
+  searchAllContent: async (query: string, category: string, userId: string) => {
+    try {
+      console.log('Search params:', { query, category, userId });
+      
+      let supabaseQuery = supabase
+        .from('soul_stories')
+        .select(`
+          *,
+          soul_story_episodes(
+            id,
+            episode_number,
+            title,
+            description,
+            video_url,
+            thumbnail_url
+          )
+        `, { count: 'exact' });
+
+      // Apply category filter if specified
+      if (category && category !== 'all') {
+        supabaseQuery = supabaseQuery.eq('category', category);
+        console.log('Filtering by category:', category);
+      }
+
+      // Add comprehensive text search if query is not 'all'
+      if (query && query.toLowerCase() !== 'all') {
+        console.log('Adding comprehensive text search for:', query);
+        
+        // Search across multiple fields - if ANY field contains the query, return the story
+        supabaseQuery = supabaseQuery.or(
+          `title.ilike.%${query}%,description.ilike.%${query}%,tags.cs.{${query}}`
+        );
+      }
+
+      supabaseQuery = supabaseQuery.order('created_at', { ascending: false });
+
+      console.log('Final query built');
+
+      const { data: stories, error, count } = await supabaseQuery;
+
+      if (error) {
+        console.log('Search error:', error.message);
+        return {
+          success: false,
+          data: {
+            analytics: {
+              total_stories: 0,
+              published_stories: 0,
+              total_free_pages: 0,
+              total_free_episodes: 0
+            },
+            stories: []
+          }
+        };
+      }
+
+      console.log('Raw stories found:', stories?.length || 0);
+      if (stories && stories.length > 0) {
+        console.log('Sample stories:', stories.slice(0, 3).map(s => ({ 
+          id: s.id, 
+          title: s.title, 
+          description: s.description,
+          tags: s.tags,
+          category: s.category
+        })));
+      }
+
+      // Transform stories to include main URL and episode URLs EXACTLY like getStories
+      const transformedStories = (stories || []).map(story => {
+        if (story.content_type === 'episodes' && story.soul_story_episodes) {
+          // For episode-based stories, return main URL + episode URLs
+          return {
+            ...story,
+            main_url: story.asset_url, // Main story URL (can be series trailer/cover)
+            episode_urls: story.soul_story_episodes.map((ep: any) => ({
+              episode_number: ep.episode_number,
+              title: ep.title,
+              description: ep.description,
+              video_url: ep.video_url, // Individual episode video URL
+              thumbnail_url: ep.thumbnail_url
+            }))
+          };
+        } else {
+          // For single asset stories, return main URL
+          return {
+            ...story,
+            main_url: story.asset_url, // Main story URL
+            episode_urls: null // No episodes
+          };
+        }
+      });
+
+      // Calculate analytics
+      const analytics = {
+        total_stories: transformedStories.length,
+        published_stories: transformedStories.filter(story => story.status === 'published').length,
+        total_free_pages: transformedStories.reduce((sum, story) => sum + (story.free_pages || 0), 0),
+        total_free_episodes: transformedStories.reduce((sum, story) => sum + (story.free_episodes || 0), 0)
+      };
+
+      // Get top 20 results
+      const top20Results = transformedStories.slice(0, 20);
+
+      console.log('Final results:', {
+        totalFound: transformedStories.length,
+        returned: top20Results.length,
+        analytics
+      });
+
+      return {
+        success: true,
+        data: {
+          analytics,
+          stories: top20Results
+        }
+      };
+
+    } catch (error) {
+      console.error('Error in searchAllContent:', error);
+      return {
+        success: false,
+        data: {
+          analytics: {
+            total_stories: 0,
+            published_stories: 0,
+            total_free_pages: 0,
+            total_free_episodes: 0
+          },
+          stories: []
+        }
+      };
+    }
   }
 };
-
-
